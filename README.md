# qb_rankings
NFL QB Analysis

### Repo To-do
1. Add list of package dependencies
2. Add run instructions to README.md

### Pending Improvements
1. Number data processing programs to reflect order?
...1. download.py --> 00_download.py
...2. preprocess.py --> 01_qb_season.py
...3. TBD --> 02_qb_career.py
2. Aggregate QB season stats to overall career
3. Normalize per-game data to control for within-season effects (e.g. rule changes)
4. Add salary data (https://overthecap.com/position/quarterback/2017/)
5. Update how population is limited. Currently limit to primary starter seasons,
...might set a minimum number of total games or limit to DVOA qualifiers
6. Plot QB DVOA, DYAR 
7. Update plotting to use preprocessing program outputs
<<<<<<< HEAD
8. Elite-system-fraud with multi-category logistic regression
=======
8. Look into using this for diagnostics: https://pandas.pydata.org/pandas-docs/stable/generated/pandas.Series.value_counts.html
>>>>>>> 8995cd0b
<|MERGE_RESOLUTION|>--- conflicted
+++ resolved
@@ -17,8 +17,6 @@
 ...might set a minimum number of total games or limit to DVOA qualifiers
 6. Plot QB DVOA, DYAR 
 7. Update plotting to use preprocessing program outputs
-<<<<<<< HEAD
 8. Elite-system-fraud with multi-category logistic regression
-=======
-8. Look into using this for diagnostics: https://pandas.pydata.org/pandas-docs/stable/generated/pandas.Series.value_counts.html
->>>>>>> 8995cd0b
+9. Look into using this for diagnostics: https://pandas.pydata.org/pandas-docs/stable/generated/pandas.Series.value_counts.html
+10. pd.crosstab